--- conflicted
+++ resolved
@@ -27,16 +27,12 @@
         "frame": {
           "name": "test1"
         },
-<<<<<<< HEAD
         "metrics": {
           "count": 1,
           "device_id": "0",
           "device_type": "HIP",
           "time (ns)": 204800
         }
-=======
-        "metrics": {}
->>>>>>> 31040564
       }
     ],
     "frame": {
