#ifndef PROTON_DATA_TREE_DATA_H_
#define PROTON_DATA_TREE_DATA_H_

#include "Context/Context.h"
#include "Data.h"
#include <stdexcept>

namespace proton {

class TreeData : public Data {
public:
  TreeData(const std::string &path, ContextSource *contextSource)
      : Data(path, contextSource) {
    init();
  }

  TreeData(const std::string &path) : TreeData(path, nullptr) {}

  void addMetric(size_t scopeId, std::shared_ptr<Metric> metric) override;

  void addMetrics(size_t scopeId,
                  const std::map<std::string, MetricValueType> &metrics,
<<<<<<< HEAD
                  bool aggregatable) override;
=======
                  bool aggregable) override;
>>>>>>> c549281d

protected:
  // OpInterface
  void startOp(const Scope &scope) override;

  void stopOp(const Scope &scope) override;

private:
  class Tree {
  public:
    struct TreeNode : public Context {
      inline static const size_t RootId = 0;
      inline static const size_t DummyId = std::numeric_limits<size_t>::max();

      TreeNode() = default;
      explicit TreeNode(size_t id, const std::string &name)
          : id(id), Context(name) {}
      TreeNode(size_t id, size_t parentId, const std::string &name)
          : id(id), parentId(parentId), Context(name) {}
      virtual ~TreeNode() = default;

      void addChild(const Context &context, size_t id) {
        children[context] = id;
      }

      bool hasChild(const Context &context) const {
        return children.find(context) != children.end();
      }

      size_t getChild(const Context &context) const {
        return children.at(context);
      }

      size_t parentId = DummyId;
      size_t id = DummyId;
      std::map<Context, size_t> children = {};
      std::map<MetricKind, std::shared_ptr<Metric>> metrics = {};
      std::map<std::string, FlexibleMetric> flexibleMetrics = {};
      friend class Tree;
    };

    Tree() {
      treeNodeMap.try_emplace(TreeNode::RootId, TreeNode::RootId, "ROOT");
    }

    size_t addNode(const Context &context, size_t parentId) {
      if (treeNodeMap[parentId].hasChild(context)) {
        return treeNodeMap[parentId].getChild(context);
      }
      auto id = nextContextId++;
      treeNodeMap.try_emplace(id, id, parentId, context.name);
      treeNodeMap[parentId].addChild(context, id);
      return id;
    }

    size_t addNode(const std::vector<Context> &indices) {
      if (indices.empty()) {
        throw std::runtime_error("Indices is empty");
      }
      auto parentId = TreeNode::RootId;
      for (auto index : indices) {
        parentId = addNode(index, parentId);
      }
      return parentId;
    }

    TreeNode &getNode(size_t id) { return treeNodeMap.at(id); }

    enum class WalkPolicy { PreOrder, PostOrder };

    template <WalkPolicy walkPolicy, typename FnT> void walk(FnT &&fn) {
      if constexpr (walkPolicy == WalkPolicy::PreOrder) {
        walkPreOrder(TreeNode::RootId, fn);
      } else if constexpr (walkPolicy == WalkPolicy::PostOrder) {
        walkPostOrder(TreeNode::RootId, fn);
      }
    }

    template <typename FnT> void walkPreOrder(size_t contextId, FnT &&fn) {
      fn(getNode(contextId));
      for (auto &child : getNode(contextId).children) {
        walkPreOrder(child.second, fn);
      }
    }

    template <typename FnT> void walkPostOrder(size_t contextId, FnT &&fn) {
      for (auto &child : getNode(contextId).children) {
        walkPostOrder(child.second, fn);
      }
      fn(getNode(contextId));
    }

  private:
    size_t nextContextId = TreeNode::RootId + 1;
    // tree node id->tree node
    std::map<size_t, TreeNode> treeNodeMap;
  };

  void init();
  void dumpHatchet(std::ostream &os) const;
  void doDump(std::ostream &os, OutputFormat outputFormat) const override;

  std::unique_ptr<Tree> tree;
  // ScopeId -> ContextId
  std::map<size_t, size_t> scopeIdToContextId;
};

} // namespace proton

#endif // PROTON_DATA_TREE_DATA_H_<|MERGE_RESOLUTION|>--- conflicted
+++ resolved
@@ -20,11 +20,7 @@
 
   void addMetrics(size_t scopeId,
                   const std::map<std::string, MetricValueType> &metrics,
-<<<<<<< HEAD
-                  bool aggregatable) override;
-=======
                   bool aggregable) override;
->>>>>>> c549281d
 
 protected:
   // OpInterface
