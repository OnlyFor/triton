--- conflicted
+++ resolved
@@ -13,11 +13,7 @@
 
   void addMetrics(size_t scopeId,
                   const std::map<std::string, MetricValueType> &metrics,
-<<<<<<< HEAD
-                  bool aggregatable) override;
-=======
                   bool aggregable) override;
->>>>>>> c549281d
 
 protected:
   void startOp(const Scope &scope) override final;
