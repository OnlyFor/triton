--- conflicted
+++ resolved
@@ -511,63 +511,9 @@
     auto srcEltType = srcTensorType.getElementType();
     auto dstEltType = dstTensorType.getElementType();
     auto loc = op->getLoc();
+    auto elems = getElemsPerThread(dstTensorType);
+
     SmallVector<Value> resultVals;
-<<<<<<< HEAD
-    auto elems = getElemsPerThread(dstTensorType);
-
-    // Select convertor
-    bool isSrcF8 = srcEltType.isa<mlir::Float8E4M3FNType>();
-    bool isDstF8 = dstEltType.isa<mlir::Float8E4M3FNType>();
-    if (isSrcF8 || isDstF8) {
-      std::function<SmallVector<Value>(Location, ConversionPatternRewriter &,
-                                       const Value &, const Value &,
-                                       const Value &, const Value &)>
-          convertor;
-      if (isSrcF8 && dstEltType.isF16()) {
-        convertor = convertFp8x4ToFp16x4;
-      } else if (srcEltType.isF16() && isDstF8) {
-        convertor = convertFp16x4ToFp8x4;
-      } else if (isSrcF8 && dstEltType.isBF16()) {
-        convertor = convertFp8x4ToBf16x4;
-      } else if (srcEltType.isBF16() && isDstF8) {
-        convertor = convertBf16x4ToFp8x4;
-      } else if (isSrcF8 && dstEltType.isF32()) {
-        convertor = convertFp8x4ToFp32x4;
-      } else if (srcEltType.isF32() && isDstF8) {
-        convertor = convertFp32x4ToFp8x4;
-      } else if (isSrcF8 && dstEltType.isF64()) {
-        convertor = convertFp8x4ToFp64x4;
-      } else if (srcEltType.isF64() && isDstF8) {
-        convertor = convertFp64x4ToFp8x4;
-      } else {
-        assert(false && "unsupported fp8 casting");
-      }
-
-      // Vectorized casting
-      assert(elems % 4 == 0 &&
-             "FP8 casting only support tensors with 4-aligned sizes");
-      auto elements = getTypeConverter()->unpackLLElements(
-          loc, adaptor.getFrom(), rewriter, srcTensorType, true);
-      for (size_t i = 0; i < elements.size(); i += 4) {
-        auto converted = convertor(loc, rewriter, elements[i], elements[i + 1],
-                                   elements[i + 2], elements[i + 3]);
-        resultVals.append(converted);
-      }
-    } else if (srcEltType.isBF16() && dstEltType.isF32()) {
-      resultVals.emplace_back(
-          convertBf16ToFp32(loc, rewriter, adaptor.getFrom()));
-    } else if (srcEltType.isF32() && dstEltType.isBF16()) {
-      resultVals.emplace_back(
-          convertFp32ToBf16(loc, rewriter, adaptor.getFrom()));
-    } else if (srcEltType.isF16() && dstEltType.isF32()) {
-      resultVals.emplace_back(
-          convertFp16ToFp32(loc, rewriter, adaptor.getFrom()));
-    } else if (srcEltType.isF32() && dstEltType.isF16()) {
-      resultVals.emplace_back(
-          convertFp32ToFp16(loc, rewriter, adaptor.getFrom()));
-    } else {
-      assert(false && "unsupported type casting");
-=======
     bool isSrcFP8 =
         srcEltType.isa<mlir::Float8E4M3FNType, mlir::Float8E5M2Type>();
     bool isDstFP8 =
@@ -620,12 +566,11 @@
     assert(elems % 4 == 0 &&
            "FP8 casting only support tensors with 4-aligned sizes");
     auto elements = getTypeConverter()->unpackLLElements(
-        loc, adaptor.getFrom(), rewriter, srcTensorType);
+        loc, adaptor.getFrom(), rewriter, srcTensorType, true);
     for (size_t i = 0; i < elems; i += 4) {
       auto converted = convertor(loc, rewriter, elements[i], elements[i + 1],
                                  elements[i + 2], elements[i + 3]);
       resultVals.append(converted);
->>>>>>> 2e400bb8
     }
 
     resultVals = reorderValues(resultVals, srcTensorType, dstTensorType);
