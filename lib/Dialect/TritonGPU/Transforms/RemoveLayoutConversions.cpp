#include "Utility.h"
#include "mlir/Analysis/SliceAnalysis.h"
#include "mlir/Dialect/SCF/IR/SCF.h"
#include "mlir/IR/BuiltinAttributes.h"
#include "mlir/IR/IRMapping.h"
#include "mlir/IR/Matchers.h"
#include "mlir/IR/PatternMatch.h"
#include "mlir/IR/Verifier.h"
#include "mlir/Interfaces/InferTypeOpInterface.h"
#include "mlir/Pass/Pass.h"
#include "mlir/Pass/PassManager.h"
#include "mlir/Support/LogicalResult.h"
#include "mlir/Transforms/GreedyPatternRewriteDriver.h"
#include "mlir/Transforms/Passes.h"
#include "mlir/Transforms/RegionUtils.h"
#include "triton/Analysis/Utility.h"
#include "triton/Dialect/TritonGPU/IR/Dialect.h"
#include "triton/Dialect/TritonGPU/Transforms/Passes.h"
#include "triton/Dialect/TritonGPU/Transforms/TritonGPUConversion.h"

#include <memory>

using namespace mlir;
namespace {
using triton::DotOp;
using triton::gpu::ConvertLayoutOp;
using triton::gpu::DotOperandEncodingAttr;
using triton::gpu::MmaEncodingAttr;
using triton::gpu::SliceEncodingAttr;

// -----------------------------------------------------------------------------
//
// -----------------------------------------------------------------------------

// convert(blocked, dot_operand) ->
// convert(blocked, mma) + convert(mma,  dot_operand)
// if this value is itself the result of a dot operation
// this is a heuristic to accommodate some pattern seen in fused attention
// kernels.
// TODO: replace this by something more generic, i.e. layout-aware CSE
class DecomposeDotOperand : public mlir::RewritePattern {

public:
  explicit DecomposeDotOperand(mlir::MLIRContext *context)
      : mlir::RewritePattern(triton::gpu::ConvertLayoutOp::getOperationName(),
                             1, context) {}

  mlir::LogicalResult
  matchAndRewrite(mlir::Operation *op,
                  mlir::PatternRewriter &rewriter) const override {
    if (!llvm::isa<triton::gpu::ConvertLayoutOp>(op))
      return mlir::failure();
    auto convert = llvm::cast<triton::gpu::ConvertLayoutOp>(op);
    auto srcType = convert.getOperand().getType().cast<RankedTensorType>();
    auto dstType = convert.getType().cast<RankedTensorType>();
    if (srcType.getEncoding().isa<triton::gpu::BlockedEncodingAttr>() &&
        dstType.getEncoding().isa<triton::gpu::DotOperandEncodingAttr>()) {
      auto dstDotOperand =
          dstType.getEncoding().cast<triton::gpu::DotOperandEncodingAttr>();
      auto dstParent = dstDotOperand.getParent();
      if (dstDotOperand.getOpIdx() == 1 ||
          !dstParent.isa<triton::gpu::MmaEncodingAttr>())
        return mlir::failure();
      auto dstParentMma = dstParent.cast<triton::gpu::MmaEncodingAttr>();
      if (dstParentMma.isVolta() || dstParentMma.getWarpsPerCTA()[1] > 1)
        return mlir::failure();
      SetVector<Operation *> bwdSlices;
      mlir::getBackwardSlice(convert.getResult(), &bwdSlices);
      if (llvm::find_if(bwdSlices, [](Operation *op) {
            return isa<triton::DotOp>(op);
          }) == bwdSlices.end())
        return mlir::failure();

      auto tmpType = RankedTensorType::get(
          dstType.getShape(), dstType.getElementType(), dstParentMma);
      auto tmp = rewriter.create<triton::gpu::ConvertLayoutOp>(
          convert.getLoc(), tmpType, convert.getOperand());
      auto newConvert = rewriter.create<triton::gpu::ConvertLayoutOp>(
          convert.getLoc(), dstType, tmp);
      rewriter.replaceOp(op, {newConvert});
      return mlir::success();
    }
    return mlir::failure();
  }
};

class SimplifyCvtReduce : public mlir::RewritePattern {
public:
  explicit SimplifyCvtReduce(mlir::MLIRContext *context)
      : mlir::RewritePattern(triton::ReduceOp::getOperationName(), 2, context) {
  }

  mlir::LogicalResult
  matchAndRewrite(mlir::Operation *op,
                  mlir::PatternRewriter &rewriter) const override {
    auto reduce = cast<triton::ReduceOp>(*op);
    auto reduceArg = dyn_cast_or_null<triton::gpu::ConvertLayoutOp>(
        reduce.getOperand().getDefiningOp());
    if (!reduceArg)
      return mlir::failure();
    // this may generate unsupported conversions in the LLVM codegen
    if (reduceArg.getOperand()
            .getType()
            .cast<RankedTensorType>()
            .getEncoding()
            .isa<triton::gpu::MmaEncodingAttr>())
      return mlir::failure();
<<<<<<< HEAD
    if (isa<triton::gpu::ConvertLayoutOp>(
=======
    auto newReduce = rewriter.create<triton::ReduceOp>(
        op->getLoc(), reduce.getRedOp(), reduceArg.getOperand(),
        reduce.getAxis());
    if (isa_and_nonnull<triton::gpu::ConvertLayoutOp>(
>>>>>>> 6249f5d9
            *reduceArg.getOperand().getDefiningOp()))
      return mlir::failure();
    auto newReduce = rewriter.create<triton::ReduceOp>(
        op->getLoc(), reduce.getRedOp(), reduceArg.getOperand(),
        reduce.getAxis());
    Value newRet = newReduce.getResult();
    // it's still beneficial to move the conversion
    // to after the reduce if necessary since it will be
    // done on a rank-reduced tensor hence cheaper
    if (newRet.getType() != reduce.getResult().getType())
      newRet = rewriter.create<triton::gpu::ConvertLayoutOp>(
          op->getLoc(), reduce.getResult().getType(), newRet);
    rewriter.replaceOp(op, newRet);

    return success();
  }
};

// Layout conversions can't deduce their return type automatically.
// IIUC they are therefore not handled by DRR right now
class SimplifyConversion : public mlir::RewritePattern {
public:
  explicit SimplifyConversion(mlir::MLIRContext *context)
      : mlir::RewritePattern(triton::gpu::ConvertLayoutOp::getOperationName(),
                             4, context) {}

  mlir::LogicalResult
  matchAndRewrite(mlir::Operation *op,
                  mlir::PatternRewriter &rewriter) const override {
    if (!llvm::isa<triton::gpu::ConvertLayoutOp>(op))
      return mlir::failure();
    auto convert = llvm::cast<triton::gpu::ConvertLayoutOp>(op);
    return ConvertLayoutOp::canonicalize(convert, rewriter);
  }
};

// -----------------------------------------------------------------------------
//
// -----------------------------------------------------------------------------

<<<<<<< HEAD
// TODO: Interface
LogicalResult invertEncoding(Attribute targetEncoding, Operation *op,
                             Attribute &ret) {
  ret = targetEncoding;
  if (auto expandDims = dyn_cast<triton::ExpandDimsOp>(op)) {
    ret = triton::gpu::SliceEncodingAttr::get(
        op->getContext(), expandDims.getAxis(), targetEncoding);
  }
  if (auto reduce = dyn_cast<triton::ReduceOp>(op)) {
    auto sliceEncoding =
        targetEncoding.dyn_cast<triton::gpu::SliceEncodingAttr>();
    if (!sliceEncoding)
      return failure();
    if (sliceEncoding.getDim() != reduce.getAxis())
      return failure();
    ret = sliceEncoding.getParent();
  }
  if (auto view = dyn_cast<triton::ViewOp>(op)) {
    return failure();
  }
  return success();
}

inline bool expensiveLoadOrStore(Operation *op) {
  // Case 1: A size 1 tensor is not expensive since all threads will load the
  // same
  if (isSingleValue(op->getOperand(0)))
    return false;
  // auto ptr = op->getOperand(0);
  //// Case 2: We assume that `evict_last` loads/stores have high hit rate
  // if (auto load = dyn_cast<triton::LoadOp>(op))
  //   if (load.getEvict() == triton::EvictionPolicy::EVICT_LAST)
  //     return false;
  // if (auto store = dyn_cast<triton::StoreOp>(op))
  //   if (store.getEvict() == triton::EvictionPolicy::EVICT_LAST)
  //     return false;
  // if (auto tensorTy = ptr.getType().dyn_cast<RankedTensorType>()) {
  //   auto encoding = tensorTy.getEncoding();
  //   // Case 3: Different type conversion is expensive (e.g., mma <-> block)
  //   if (encoding.getTypeID() != targetEncoding.getTypeID())
  //     return true;
  //   auto sizePerThread = triton::gpu::getSizePerThread(encoding);
  //   auto targetSizePerThread = triton::gpu::getSizePerThread(targetEncoding);
  //   auto order = triton::gpu::getOrder(encoding);
  //   auto targetOrder = triton::gpu::getOrder(targetEncoding);
  //   // Case 4: The targeEncoding may expose more vectorization opportunities
  //   return sizePerThread[order[0]] >= targetSizePerThread[targetOrder[0]];
  // }
  return true;
}

inline bool expensiveToRemat(Operation *op, Attribute &targetEncoding) {
  if (!op)
    return true;
  if (isa<triton::LoadOp, triton::StoreOp>(op))
    return expensiveLoadOrStore(op);
  if (isa<triton::gpu::ExtractSliceOp, triton::gpu::AllocTensorOp,
          triton::gpu::InsertSliceAsyncOp, triton::AtomicRMWOp,
          triton::AtomicCASOp, triton::DotOp>(op))
    return true;
  if (isa<scf::YieldOp, scf::ForOp, scf::IfOp, scf::WhileOp, scf::ConditionOp>(
          op))
    return true;
  return false;
}

LogicalResult simulateBackwardRematerialization(
    Operation *initOp, SetVector<Operation *> &processed,
    SetVector<Attribute> &layout, llvm::MapVector<Value, Attribute> &toConvert,
    const Attribute &targetEncoding) {
  // DFS
  std::vector<std::pair<Operation *, Attribute>> queue;
  queue.emplace_back(initOp, targetEncoding);
  // We want to see the effect of converting `initOp` to a new layout
  // so we initialize `numCvts = 1`.
  int numCvts = 1;
  while (!queue.empty()) {
    Operation *currOp;
    Attribute currLayout;
    std::tie(currOp, currLayout) = queue.back();
    queue.pop_back();
    // If the current operation is expensive to rematerialize,
    // we stop everything
    if (expensiveToRemat(currOp, currLayout))
      break;
    // A conversion will be removed here (i.e. transferred to operands)
    numCvts -= 1;
    // Done processing
    processed.insert(currOp);
    layout.insert(currLayout);
    // Add all operands to the queue
    for (Value argI : currOp->getOperands()) {
      Attribute newEncoding;
      // Cannot invert the current encoding for this operand
      // we stop everything
      if (failed(invertEncoding(currLayout, currOp, newEncoding)))
        return mlir::failure();
      if (toConvert.count(argI) && toConvert[argI] != newEncoding)
        return mlir::failure();
      Operation *opArgI = argI.getDefiningOp();
      toConvert.insert({argI, newEncoding});
      // 1. Only convert RankedTensorType
      // 2. Skip if there's no defining op
      // 3. Skip if the defining op has already been processed
      // 4. Skip or the defining op is in a different block
      if (!argI.getType().isa<RankedTensorType>() || !opArgI ||
          processed.contains(opArgI) ||
          opArgI->getBlock() != currOp->getBlock())
        continue;
      // If the conversion can be folded into opArgI then
      // we don't count this conversion as expensive
      if (isa<triton::gpu::ConvertLayoutOp, arith::ConstantOp,
              triton::MakeRangeOp, triton::SplatOp>(*opArgI))
        continue;
      if (auto view = dyn_cast<triton::ViewOp>(opArgI))
        continue;

      // We add one expensive conversion for the current operand
      numCvts += 1;
      queue.emplace_back(opArgI, newEncoding);
    }
  }
  // if rematerialization would add more conversions than it removes
  // then we don't do it
  if (numCvts > 0)
    return mlir::failure();
  return mlir::success();
}

//

Operation *cloneWithInferType(mlir::PatternRewriter &rewriter, Operation *op,
                              IRMapping &mapping) {
  Operation *newOp = rewriter.clone(*op, mapping);
  auto origType = op->getResult(0).getType().cast<RankedTensorType>();
  auto argType = newOp->getOperand(0).getType().cast<RankedTensorType>();
  auto newType = RankedTensorType::get(
      origType.getShape(), origType.getElementType(), argType.getEncoding());
  newOp->getResult(0).setType(newType);
  auto typeInfer = dyn_cast<InferTypeOpInterface>(newOp);
  if (typeInfer) {
    SmallVector<Type, 1> newTypes;
    auto success = typeInfer.inferReturnTypes(
        newOp->getContext(), newOp->getLoc(), newOp->getOperands(),
        newOp->getAttrDictionary(), newOp->getRegions(), newTypes);
    if (succeeded(success))
      newOp->getResult(0).setType(newTypes.front());
  }
  return newOp;
}

=======
>>>>>>> 6249f5d9
// op(cvt(arg_0), arg_1, ..., arg_n)
// -> cvt(op(arg_0, cvt(arg_1), ..., cvt(arg_n)))
void pushConversionForward(triton::gpu::ConvertLayoutOp cvt,
                           SetVector<Operation *> &cvtSlices,
                           mlir::PatternRewriter &rewriter) {
  auto srcEncoding =
      cvt.getOperand().getType().cast<RankedTensorType>().getEncoding();
  auto dstEncoding =
      cvt.getResult().getType().cast<RankedTensorType>().getEncoding();
  IRMapping mapping;
  auto op = cvtSlices.front();
  for (Value arg : op->getOperands()) {
    if (arg.getDefiningOp() == cvt)
      mapping.map(arg, cvt.getOperand());
    else {
      auto oldType = arg.getType().cast<RankedTensorType>();
      auto newType = RankedTensorType::get(
          oldType.getShape(), oldType.getElementType(), srcEncoding);
      auto cvtI = rewriter.create<triton::gpu::ConvertLayoutOp>(arg.getLoc(),
                                                                newType, arg);
      if (Operation *argOp = arg.getDefiningOp())
        cvtI->moveAfter(argOp);
      mapping.map(arg, cvtI);
    }
  }
  rewriter.setInsertionPoint(op);
  if (op->getNumResults() == 0) {
    Operation *newOp = rewriter.clone(*op, mapping);
    rewriter.eraseOp(op);
    return;
  }
  auto *newOp = cloneWithInferType(rewriter, op, mapping);
  newOp->moveAfter(op);
  auto newType = newOp->getResult(0).getType().cast<RankedTensorType>();
  auto newCvtType = RankedTensorType::get(
      newType.getShape(), newType.getElementType(), dstEncoding);
  auto newCvt = rewriter.create<triton::gpu::ConvertLayoutOp>(
      newOp->getLoc(), newCvtType, newOp->getResult(0));
  newCvt->moveAfter(newOp);
  rewriter.replaceOp(op, newCvt->getResults());
}

//
class MoveConvertOutOfIf : public mlir::RewritePattern {
public:
  explicit MoveConvertOutOfIf(mlir::MLIRContext *context)
      : mlir::RewritePattern(scf::IfOp::getOperationName(), 2, context) {}

  mlir::LogicalResult
  matchAndRewrite(mlir::Operation *op,
                  mlir::PatternRewriter &rewriter) const override {
    auto ifOp = cast<scf::IfOp>(*op);
    // If “scf.if” defines no values, “scf.yield” will be inserted implicitly.
    // However, "scf.else" is not required to be present, so we need to check
    // if it exists.
    auto thenYield = ifOp.thenYield();
    int numOps = thenYield.getNumOperands();
    SmallVector<Value> newThenYieldOps = thenYield.getOperands();
    SetVector<Operation *> thenCvts;
    SmallVector<Type> newRetTypes;

    bool hasElse = !ifOp.getElseRegion().empty();

    scf::YieldOp elseYield;
    SmallVector<Value> newElseYieldOps;
    SetVector<Operation *> elseCvts;
    if (hasElse) {
      elseYield = ifOp.elseYield();
      newElseYieldOps = elseYield.getOperands();
    }

    IRMapping mapping;
    for (size_t i = 0; i < numOps; i++) {
      auto thenCvt = dyn_cast_or_null<triton::gpu::ConvertLayoutOp>(
          thenYield.getOperand(i).getDefiningOp());
      if (hasElse) {
        auto elseYield = ifOp.elseYield();
        auto elseCvt = dyn_cast_or_null<triton::gpu::ConvertLayoutOp>(
            elseYield.getOperand(i).getDefiningOp());
        if (thenCvt && elseCvt &&
            std::distance(elseCvt->user_begin(), elseCvt->user_end()) == 1 &&
            std::distance(thenCvt->user_begin(), thenCvt->user_end()) == 1 &&
            thenCvt.getOperand().getType() == elseCvt.getOperand().getType()) {
          // If thenCvt and elseCvt's type are the same, it means a single
          // conversion is enough to replace both of them. We can move the
          // conversion out of scf.if and replace both thenCvt and elseCvt with
          // the new conversion.
          mapping.map(thenCvt.getResult(), thenCvt.getOperand());
          thenCvts.insert((Operation *)thenCvt);
          newRetTypes.push_back(thenCvt.getOperand().getType());
          mapping.map(elseCvt.getResult(), elseCvt.getOperand());
          elseCvts.insert((Operation *)elseCvt);
        } else
          // Cannot move out of scf.if because thenCvt != elseCvt
          // Moving it out of scf.if will introduce a new conversion
          newRetTypes.push_back(thenYield.getOperand(i).getType());
      } else {
        if (thenCvt &&
            std::distance(thenCvt->user_begin(), thenCvt->user_end()) == 1) {
          // If there's only a single use of the conversion then we can move it
          mapping.map(thenCvt.getResult(), thenCvt.getOperand());
          thenCvts.insert((Operation *)thenCvt);
          newRetTypes.push_back(thenCvt.getOperand().getType());
        } else
          // Cannot move out of scf.if because either there's another use of
          // the conversion or there's no conversion at all
          newRetTypes.push_back(thenYield.getOperand(i).getType());
      }
    }
    if (mapping.getValueMap().empty())
      return mlir::failure();

    auto newIfOp = rewriter.create<scf::IfOp>(ifOp.getLoc(), newRetTypes,
                                              ifOp.getCondition(), hasElse);
    auto rematerialize = [&](Block *block, SetVector<Operation *> &cvts) {
      for (Operation &op : block->getOperations()) {
        if (cvts.contains(&op)) {
          if (mapping.contains(op.getOperand(0)))
            mapping.map(op.getResult(0), mapping.lookup(op.getOperand(0)));
          continue;
        }
        rewriter.clone(op, mapping);
      }
    };
    rewriter.setInsertionPointToEnd(newIfOp.thenBlock());
    rematerialize(ifOp.thenBlock(), thenCvts);
    if (hasElse) {
      rewriter.setInsertionPointToEnd(newIfOp.elseBlock());
      rematerialize(ifOp.elseBlock(), elseCvts);
    }

    rewriter.setInsertionPointAfter(newIfOp);
    SmallVector<Value> newRetValues = newIfOp.getResults();
    for (size_t i = 0; i < numOps; i++) {
      if (newIfOp.getResult(i).getType() != ifOp.getResult(i).getType()) {
        newRetValues[i] = rewriter.create<triton::gpu::ConvertLayoutOp>(
            newIfOp.getLoc(), ifOp.getResult(i).getType(),
            newIfOp.getResult(i));
      }
    }

    rewriter.replaceOp(op, newRetValues);
    return mlir::success();
  }
};

//
class RematerializeForward : public mlir::RewritePattern {
public:
  explicit RematerializeForward(mlir::MLIRContext *context)
      : mlir::RewritePattern(triton::gpu::ConvertLayoutOp::getOperationName(),
                             1, context) {}

  mlir::LogicalResult
  matchAndRewrite(mlir::Operation *cvtOp,
                  mlir::PatternRewriter &rewriter) const override {
    auto cvt = dyn_cast<triton::gpu::ConvertLayoutOp>(*cvtOp);
    auto srcEncoding =
        cvt.getOperand().getType().cast<RankedTensorType>().getEncoding();
    auto dstEncoding =
        cvt.getResult().getType().cast<RankedTensorType>().getEncoding();
    // XXX: why is this needed?
    if (srcEncoding.isa<triton::gpu::SliceEncodingAttr>())
      return failure();
    SetVector<Operation *> cvtSlices;
    auto stop = [&](Operation *op) {
      return op->getBlock() != cvt->getBlock() ||
             isa<triton::ReduceOp, triton::gpu::ConvertLayoutOp,
                 triton::ExpandDimsOp, scf::YieldOp>(op) ||
             op->getNumResults() == 0 ||
             !op->getResult(0).getType().isa<RankedTensorType>();
    };
    auto filter = [&](Operation *op) { return !stop(op); };
    mlir::getForwardSlice(cvt.getResult(), &cvtSlices, filter);
    if (cvtSlices.empty()) {
      return failure();
    }

    llvm::SetVector<Operation *> candidates;
    for (Operation *op : cvtSlices) {
      if (stop(op)) {
        break;
      }

      // don't rematerialize anything expensive
      if (expensiveToRemat(op, dstEncoding)) {
        return failure();
      }
      // don't rematerialize non-element-wise
      if (!isa<triton::ViewOp, triton::CatOp>(op) &&
          !op->hasTrait<mlir::OpTrait::SameOperandsAndResultEncoding>() &&
          !op->hasTrait<mlir::OpTrait::Elementwise>()) {
        return failure();
      }
      // don't rematerialize if it adds an extra conversion that can't
      // be removed
      for (Value arg : op->getOperands()) {
        Operation *argOp = arg.getDefiningOp();
        SetVector<Operation *> processed;
        SetVector<Attribute> layout;
        llvm::MapVector<Value, Attribute> toConvert;
        if (argOp && (argOp != cvt) && cvtSlices.count(argOp) == 0 &&
            simulateBackwardRematerialization(argOp, processed, layout,
                                              toConvert, srcEncoding) > 0) {
          return failure();
        }
      }
      candidates.insert(op);
    }
    if (candidates.empty())
      return failure();
    pushConversionForward(cvt, candidates, rewriter);
    return success();
  }
};

// Layout conversions are expensive. They require going through
// shared memory, which is orders of magnitude slower than
// other non-i/o operations in the dialect.
// It therefore makes sense to remove them whenever possible,
// even if it means rematerializing all values whose definitions
// are reachable from it without passing through any memory operation.
class RematerializeBackward : public mlir::RewritePattern {
public:
  explicit RematerializeBackward(mlir::MLIRContext *context)
      : mlir::RewritePattern(triton::gpu::ConvertLayoutOp::getOperationName(),
                             2, context) {}

  mlir::LogicalResult
  matchAndRewrite(mlir::Operation *cvt,
                  mlir::PatternRewriter &rewriter) const override {
    if (!llvm::isa<triton::gpu::ConvertLayoutOp>(cvt))
      return mlir::failure();
    // we don't touch block arguments
    Operation *op = cvt->getOperand(0).getDefiningOp();
    if (!op)
      return mlir::failure();
    // we don't want to rematerialize any conversion to/from shared
    if (isSharedEncoding(cvt->getResults()[0]) ||
        isSharedEncoding(cvt->getOperand(0)))
      return mlir::failure();
    // we don't handle conversions to DotOperandEncodingAttr
    // this is a heuristics to accommodate fused attention
    auto targetType = cvt->getResultTypes()[0].cast<RankedTensorType>();
    if (targetType.getEncoding().isa<triton::gpu::DotOperandEncodingAttr>())
      return mlir::failure();
    // DFS
    SetVector<Operation *> processed;
    SetVector<Attribute> layout;
    llvm::MapVector<Value, Attribute> toConvert;
    std::vector<std::pair<Operation *, Attribute>> queue;
    if (simulateBackwardRematerialization(cvt, processed, layout, toConvert,
                                          targetType.getEncoding()) > 0)
      return mlir::failure();

    IRMapping mapping;
    rematerializeConversionChain(toConvert, rewriter, processed, mapping);

    rewriter.replaceOp(cvt, mapping.lookup(cvt->getOperand(0)));
    return mlir::success();
  }
};

// -----------------------------------------------------------------------------
//
// -----------------------------------------------------------------------------

class MoveConvertOutOfLoop : public mlir::RewritePattern {
public:
  explicit MoveConvertOutOfLoop(mlir::MLIRContext *context)
      : mlir::RewritePattern(scf::ForOp::getOperationName(), 1, context) {}

  SmallVector<Value, 4>
  rematerializeForLoop(mlir::PatternRewriter &rewriter, scf::ForOp &forOp,
                       size_t i, RankedTensorType newType,
                       triton::gpu::ConvertLayoutOp origConversion) const {
    // Rewrite init argument
    Type origType = forOp.getInitArgs()[i].getType();
    SmallVector<Value, 4> newInitArgs = forOp.getInitArgs();
    newInitArgs[i] = rewriter.create<triton::gpu::ConvertLayoutOp>(
        newInitArgs[i].getLoc(), newType, newInitArgs[i]);
    // Clone for loop
    auto newForOp = rewriter.create<scf::ForOp>(
        forOp.getLoc(), forOp.getLowerBound(), forOp.getUpperBound(),
        forOp.getStep(), newInitArgs);
    newForOp->moveBefore(forOp);
    rewriter.setInsertionPointToStart(newForOp.getBody());
    IRMapping mapping;
    for (const auto &arg : llvm::enumerate(forOp.getRegionIterArgs()))
      mapping.map(arg.value(), newForOp.getRegionIterArgs()[arg.index()]);
    mapping.map(origConversion.getResult(), newForOp.getRegionIterArgs()[i]);
    // the iter arg of interest may have other uses than the conversion
    // we're hoisting out of the loop. If that's the case we will
    // need to add extra conversions for all uses... which is only useful
    // if these extra conversions can be removed by another pattern
    auto oldArg = forOp.getRegionIterArgs()[i];
    auto newArg = newForOp.getRegionIterArgs()[i];
    auto newArgFallback = rewriter.create<triton::gpu::ConvertLayoutOp>(
        newForOp.getLoc(), origType, newArg);

    mapping.map(forOp.getInductionVar(), newForOp.getInductionVar());
    for (Operation &op : forOp.getBody()->without_terminator()) {
      if (&op == (Operation *)(&origConversion))
        continue;
      Operation *newOp = rewriter.clone(op, mapping);
      if (find(oldArg.getUsers(), &op) != oldArg.getUsers().end())
        newOp->replaceUsesOfWith(newArg, newArgFallback);
    }

    // create yield, inserting conversions if necessary
    auto yieldOp = forOp.getBody()->getTerminator();
    SmallVector<Value, 4> newYieldArgs;
    for (Value arg : yieldOp->getOperands())
      newYieldArgs.push_back(mapping.lookup(arg));
    newYieldArgs[i] = rewriter.create<triton::gpu::ConvertLayoutOp>(
        yieldOp->getLoc(), newType, newYieldArgs[i]);
    rewriter.create<scf::YieldOp>(forOp.getLoc(), newYieldArgs);

    // replace
    SmallVector<Value, 4> newResults = newForOp->getResults();
    newResults[i] = rewriter.create<triton::gpu::ConvertLayoutOp>(
        rewriter.getUnknownLoc(), origType, newForOp->getResult(i));
    newResults[i].getDefiningOp()->moveAfter(newForOp);
    return newResults;
  }

  mlir::LogicalResult
  matchAndRewrite(mlir::Operation *op,
                  mlir::PatternRewriter &rewriter) const override {
    auto forOp = cast<scf::ForOp>(op);
    auto iterArgs = forOp.getRegionIterArgs();
    for (const auto &iterArg : llvm::enumerate(iterArgs)) {
      // if (iterArg.index() != 1)
      //   continue;
      // skip non-tensor types
      if (!iterArg.value().getType().isa<RankedTensorType>())
        continue;
      // we only move `iterArg` out of the loop if
      //   - there is only a single conversion use
      //   - moving this conversion out of the loop will not generate
      //     any extra non-removable conversion
      auto users = iterArg.value().getUsers();
      // check first condition
      SetVector<Type> cvtTargetTypes;
      for (auto user : users) {
        if (isa<triton::gpu::ConvertLayoutOp>(user)) {
          auto newType =
              user->getResults()[0].getType().cast<RankedTensorType>();
          auto oldType = user->getOperand(0).getType().cast<RankedTensorType>();
          if (oldType.getEncoding().isa<triton::gpu::SharedEncodingAttr>() &&
              newType.getEncoding()
                  .isa<triton::gpu::DotOperandEncodingAttr>()) {
            continue;
          }
          if (newType.getEncoding().isa<triton::gpu::SharedEncodingAttr>()) {
            if (newType.getEncoding()
                    .cast<triton::gpu::SharedEncodingAttr>()
                    .getVec() == 1)
              continue;
          }
          cvtTargetTypes.insert(newType);
        }
      }
      if (cvtTargetTypes.size() != 1)
        continue;
      // TODO: check second condition
      for (auto user : users) {
        if (isa<triton::gpu::ConvertLayoutOp>(user))
          continue;
      }
      // check
      for (auto op : iterArg.value().getUsers()) {
        auto cvt = dyn_cast<triton::gpu::ConvertLayoutOp>(op);
        if (!cvt)
          continue;
        auto targetType = op->getResultTypes()[0].cast<RankedTensorType>();
        auto newFor = rematerializeForLoop(rewriter, forOp, iterArg.index(),
                                           targetType, cvt);
        rewriter.replaceOp(forOp, newFor);
        return success();
      }
    }
    return failure();
  }
};

//
class ConvertDotConvert : public mlir::RewritePattern {
public:
  ConvertDotConvert(mlir::MLIRContext *context)
      : mlir::RewritePattern(triton::gpu::ConvertLayoutOp::getOperationName(),
                             1, context) {}

  LogicalResult
  matchAndRewrite(mlir::Operation *op,
                  mlir::PatternRewriter &rewriter) const override {
    auto dstOp = cast<triton::gpu::ConvertLayoutOp>(op);
    auto dotOp =
        dyn_cast_or_null<triton::DotOp>(dstOp.getSrc().getDefiningOp());
    if (!dotOp)
      return mlir::failure();
    if (std::distance(dstOp->user_begin(), dstOp->user_end()) != 1 ||
        std::distance(dotOp->user_begin(), dotOp->user_end()) != 1)
      return mlir::failure();
    auto cvtOp = dyn_cast_or_null<triton::gpu::ConvertLayoutOp>(
        dotOp.getOperand(2).getDefiningOp());
    if (!cvtOp)
      return mlir::failure();
    auto loadOp =
        dyn_cast_or_null<triton::LoadOp>(cvtOp.getSrc().getDefiningOp());
    if (!loadOp)
      return mlir::failure();
    auto dstTy = dstOp.getResult().getType().cast<RankedTensorType>();
    auto srcTy = cvtOp.getOperand().getType().cast<RankedTensorType>();
    if (dstTy != srcTy)
      return mlir::failure();

    // TODO: int tensor cores
    auto _0f = rewriter.create<arith::ConstantFloatOp>(
        op->getLoc(), APFloat(0.0f), dstTy.getElementType().cast<FloatType>());
    auto _0 = rewriter.create<triton::SplatOp>(
        op->getLoc(), dotOp.getResult().getType(), _0f);
    auto newDot = rewriter.create<triton::DotOp>(
        op->getLoc(), dotOp.getResult().getType(), dotOp.getOperand(0),
        dotOp.getOperand(1), _0, dotOp.getAllowTF32());
    auto newCvt = rewriter.create<triton::gpu::ConvertLayoutOp>(
        op->getLoc(), dstTy, newDot.getResult());
    rewriter.replaceOpWithNewOp<arith::AddFOp>(op, newCvt, cvtOp.getOperand());
    return mlir::success();
  }
};

} // namespace

#define GEN_PASS_CLASSES
#include "triton/Dialect/TritonGPU/Transforms/Passes.h.inc"

class TritonGPURemoveLayoutConversionsPass
    : public TritonGPURemoveLayoutConversionsBase<
          TritonGPURemoveLayoutConversionsPass> {
public:
  TritonGPURemoveLayoutConversionsPass() = default;

  void runOnOperation() override {
    MLIRContext *context = &getContext();
    ModuleOp m = getOperation();

    mlir::RewritePatternSet patterns(context);

    patterns.add<SimplifyConversion>(context);
    patterns.add<SimplifyCvtReduce>(context);
    patterns.add<RematerializeBackward>(context);
    patterns.add<RematerializeForward>(context);
    patterns.add<MoveConvertOutOfLoop>(context);
    patterns.add<MoveConvertOutOfIf>(context);
    patterns.add<DecomposeDotOperand>(context);
    patterns.add<ConvertDotConvert>(context);

    if (applyPatternsAndFoldGreedily(m, std::move(patterns)).failed()) {
      signalPassFailure();
    }

    if (fixupLoops(m).failed()) {
      signalPassFailure();
    }
  }
};

std::unique_ptr<Pass> mlir::createTritonGPURemoveLayoutConversionsPass() {
  return std::make_unique<TritonGPURemoveLayoutConversionsPass>();
}<|MERGE_RESOLUTION|>--- conflicted
+++ resolved
@@ -105,14 +105,7 @@
             .getEncoding()
             .isa<triton::gpu::MmaEncodingAttr>())
       return mlir::failure();
-<<<<<<< HEAD
-    if (isa<triton::gpu::ConvertLayoutOp>(
-=======
-    auto newReduce = rewriter.create<triton::ReduceOp>(
-        op->getLoc(), reduce.getRedOp(), reduceArg.getOperand(),
-        reduce.getAxis());
     if (isa_and_nonnull<triton::gpu::ConvertLayoutOp>(
->>>>>>> 6249f5d9
             *reduceArg.getOperand().getDefiningOp()))
       return mlir::failure();
     auto newReduce = rewriter.create<triton::ReduceOp>(
@@ -153,160 +146,6 @@
 //
 // -----------------------------------------------------------------------------
 
-<<<<<<< HEAD
-// TODO: Interface
-LogicalResult invertEncoding(Attribute targetEncoding, Operation *op,
-                             Attribute &ret) {
-  ret = targetEncoding;
-  if (auto expandDims = dyn_cast<triton::ExpandDimsOp>(op)) {
-    ret = triton::gpu::SliceEncodingAttr::get(
-        op->getContext(), expandDims.getAxis(), targetEncoding);
-  }
-  if (auto reduce = dyn_cast<triton::ReduceOp>(op)) {
-    auto sliceEncoding =
-        targetEncoding.dyn_cast<triton::gpu::SliceEncodingAttr>();
-    if (!sliceEncoding)
-      return failure();
-    if (sliceEncoding.getDim() != reduce.getAxis())
-      return failure();
-    ret = sliceEncoding.getParent();
-  }
-  if (auto view = dyn_cast<triton::ViewOp>(op)) {
-    return failure();
-  }
-  return success();
-}
-
-inline bool expensiveLoadOrStore(Operation *op) {
-  // Case 1: A size 1 tensor is not expensive since all threads will load the
-  // same
-  if (isSingleValue(op->getOperand(0)))
-    return false;
-  // auto ptr = op->getOperand(0);
-  //// Case 2: We assume that `evict_last` loads/stores have high hit rate
-  // if (auto load = dyn_cast<triton::LoadOp>(op))
-  //   if (load.getEvict() == triton::EvictionPolicy::EVICT_LAST)
-  //     return false;
-  // if (auto store = dyn_cast<triton::StoreOp>(op))
-  //   if (store.getEvict() == triton::EvictionPolicy::EVICT_LAST)
-  //     return false;
-  // if (auto tensorTy = ptr.getType().dyn_cast<RankedTensorType>()) {
-  //   auto encoding = tensorTy.getEncoding();
-  //   // Case 3: Different type conversion is expensive (e.g., mma <-> block)
-  //   if (encoding.getTypeID() != targetEncoding.getTypeID())
-  //     return true;
-  //   auto sizePerThread = triton::gpu::getSizePerThread(encoding);
-  //   auto targetSizePerThread = triton::gpu::getSizePerThread(targetEncoding);
-  //   auto order = triton::gpu::getOrder(encoding);
-  //   auto targetOrder = triton::gpu::getOrder(targetEncoding);
-  //   // Case 4: The targeEncoding may expose more vectorization opportunities
-  //   return sizePerThread[order[0]] >= targetSizePerThread[targetOrder[0]];
-  // }
-  return true;
-}
-
-inline bool expensiveToRemat(Operation *op, Attribute &targetEncoding) {
-  if (!op)
-    return true;
-  if (isa<triton::LoadOp, triton::StoreOp>(op))
-    return expensiveLoadOrStore(op);
-  if (isa<triton::gpu::ExtractSliceOp, triton::gpu::AllocTensorOp,
-          triton::gpu::InsertSliceAsyncOp, triton::AtomicRMWOp,
-          triton::AtomicCASOp, triton::DotOp>(op))
-    return true;
-  if (isa<scf::YieldOp, scf::ForOp, scf::IfOp, scf::WhileOp, scf::ConditionOp>(
-          op))
-    return true;
-  return false;
-}
-
-LogicalResult simulateBackwardRematerialization(
-    Operation *initOp, SetVector<Operation *> &processed,
-    SetVector<Attribute> &layout, llvm::MapVector<Value, Attribute> &toConvert,
-    const Attribute &targetEncoding) {
-  // DFS
-  std::vector<std::pair<Operation *, Attribute>> queue;
-  queue.emplace_back(initOp, targetEncoding);
-  // We want to see the effect of converting `initOp` to a new layout
-  // so we initialize `numCvts = 1`.
-  int numCvts = 1;
-  while (!queue.empty()) {
-    Operation *currOp;
-    Attribute currLayout;
-    std::tie(currOp, currLayout) = queue.back();
-    queue.pop_back();
-    // If the current operation is expensive to rematerialize,
-    // we stop everything
-    if (expensiveToRemat(currOp, currLayout))
-      break;
-    // A conversion will be removed here (i.e. transferred to operands)
-    numCvts -= 1;
-    // Done processing
-    processed.insert(currOp);
-    layout.insert(currLayout);
-    // Add all operands to the queue
-    for (Value argI : currOp->getOperands()) {
-      Attribute newEncoding;
-      // Cannot invert the current encoding for this operand
-      // we stop everything
-      if (failed(invertEncoding(currLayout, currOp, newEncoding)))
-        return mlir::failure();
-      if (toConvert.count(argI) && toConvert[argI] != newEncoding)
-        return mlir::failure();
-      Operation *opArgI = argI.getDefiningOp();
-      toConvert.insert({argI, newEncoding});
-      // 1. Only convert RankedTensorType
-      // 2. Skip if there's no defining op
-      // 3. Skip if the defining op has already been processed
-      // 4. Skip or the defining op is in a different block
-      if (!argI.getType().isa<RankedTensorType>() || !opArgI ||
-          processed.contains(opArgI) ||
-          opArgI->getBlock() != currOp->getBlock())
-        continue;
-      // If the conversion can be folded into opArgI then
-      // we don't count this conversion as expensive
-      if (isa<triton::gpu::ConvertLayoutOp, arith::ConstantOp,
-              triton::MakeRangeOp, triton::SplatOp>(*opArgI))
-        continue;
-      if (auto view = dyn_cast<triton::ViewOp>(opArgI))
-        continue;
-
-      // We add one expensive conversion for the current operand
-      numCvts += 1;
-      queue.emplace_back(opArgI, newEncoding);
-    }
-  }
-  // if rematerialization would add more conversions than it removes
-  // then we don't do it
-  if (numCvts > 0)
-    return mlir::failure();
-  return mlir::success();
-}
-
-//
-
-Operation *cloneWithInferType(mlir::PatternRewriter &rewriter, Operation *op,
-                              IRMapping &mapping) {
-  Operation *newOp = rewriter.clone(*op, mapping);
-  auto origType = op->getResult(0).getType().cast<RankedTensorType>();
-  auto argType = newOp->getOperand(0).getType().cast<RankedTensorType>();
-  auto newType = RankedTensorType::get(
-      origType.getShape(), origType.getElementType(), argType.getEncoding());
-  newOp->getResult(0).setType(newType);
-  auto typeInfer = dyn_cast<InferTypeOpInterface>(newOp);
-  if (typeInfer) {
-    SmallVector<Type, 1> newTypes;
-    auto success = typeInfer.inferReturnTypes(
-        newOp->getContext(), newOp->getLoc(), newOp->getOperands(),
-        newOp->getAttrDictionary(), newOp->getRegions(), newTypes);
-    if (succeeded(success))
-      newOp->getResult(0).setType(newTypes.front());
-  }
-  return newOp;
-}
-
-=======
->>>>>>> 6249f5d9
 // op(cvt(arg_0), arg_1, ..., arg_n)
 // -> cvt(op(arg_0, cvt(arg_1), ..., cvt(arg_n)))
 void pushConversionForward(triton::gpu::ConvertLayoutOp cvt,
@@ -490,7 +329,6 @@
       if (stop(op)) {
         break;
       }
-
       // don't rematerialize anything expensive
       if (expensiveToRemat(op, dstEncoding)) {
         return failure();
